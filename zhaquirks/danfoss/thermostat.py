"""Module to handle quirks of the Danfoss thermostat.

Manufacturer specific attributes to control displaying and specific configuration.

ZCL attributes supported:
    0x0201 - ThermostatProgrammingOperationMode (0x0025):
        Danfoss writes in a presentation document that it implemented a preheat function with the second bit,
        but this is contradicted by a detailed and up-to-date document.
    all    - ClusterRevision (0xFFFD)

    0x0201 - PIHeatingDemand (0x0008),
    0x0201 - MinHeatSetpointLimit (0x0015)
    0x0201 - MaxHeatSetpointLimit (0x0016)
    0x0201 - SetpointChangeSource (0x0030)
    0x0201 - AbsMinHeatSetpointLimit (0x0003)=5
    0x0201 - AbsMaxHeatSetpointLimit (0x0004)=35
    0x0201 - StartOfWeek (0x0020)=Monday
    0x0201 - NumberOfWeeklyTransitions (0x0021)=42
    0x0201 - NumberOfDailyTransitions (0x0022)=6
    0x0204 - KeypadLockout (0x0001)

ZCL commands supported:
    0x0201 - SetWeeklySchedule (0x01)
    0x0201 - GetWeeklySchedule (0x02)
    0x0201 - ClearWeeklySchedule (0x03)

Broken ZCL attributes:
    0x0204 - TemperatureDisplayMode (0x0000): Writing doesn't seem to do anything
"""
from collections.abc import Callable
from datetime import UTC, datetime
import time
from typing import Any

from zigpy import types
from zigpy.profiles import zha
from zigpy.quirks import CustomCluster, CustomDevice
from zigpy.zcl.clusters.general import (
    Basic,
    Identify,
    Ota,
    PollControl,
    PowerConfiguration,
    Time,
)
from zigpy.zcl.clusters.homeautomation import Diagnostic
from zigpy.zcl.clusters.hvac import Thermostat, UserInterface
from zigpy.zcl.foundation import ZCLAttributeDef, ZCLCommandDef

from zhaquirks.const import (
    DEVICE_TYPE,
    ENDPOINTS,
    INPUT_CLUSTERS,
    MODELS_INFO,
    OUTPUT_CLUSTERS,
    PROFILE_ID,
)
from zhaquirks.quirk_ids import DANFOSS_ALLY_THERMOSTAT

DANFOSS = "Danfoss"
HIVE = DANFOSS
POPP = "D5X84YU"

occupied_heating_setpoint = Thermostat.AttributeDefs.occupied_heating_setpoint
system_mode = Thermostat.AttributeDefs.system_mode
min_heat_setpoint_limit = Thermostat.AttributeDefs.min_heat_setpoint_limit


class DanfossViewingDirectionEnum(types.enum8):
    """Default (button above screen when looking at it) or Inverted (button below screen when looking at it)."""

    Default = 0x00
    Inverted = 0x01


class DanfossAdaptationRunControlEnum(types.enum8):
    """Initiate or Cancel adaptation run."""

    Nothing = 0x00  # not documented in all documentation, but in some places and seems to work
    Initiate = 0x01
    Cancel = 0x02


class DanfossExerciseDayOfTheWeekEnum(types.enum8):
    """Day of the week."""

    Sunday = 0
    Monday = 1
    Tuesday = 2
    Wednesday = 3
    Thursday = 4
    Friday = 5
    Saturday = 6
    Undefined = 7


class DanfossOpenWindowDetectionEnum(types.enum8):
    """Danfoss open window detection judgments."""

    Quarantine = 0x00
    Closed = 0x01
    Maybe = 0x02
    Open = 0x03
    External = 0x04


class DanfossSoftwareErrorCodeBitmap(types.bitmap16):
    """Danfoss software error code bitmap."""

    Top_pcb_sensor_error = 0x0001
    Side_pcb_sensor_error = 0x0002
    Non_volatile_memory_error = 0x0004
    Unknown_hw_error = 0x0008
    # 0x0010 = N/A
    Motor_error = 0x0020
    # 0x0040 = N/A
    Invalid_internal_communication = 0x0080
    # 0x0100 = N/A
    Invalid_clock_information = 0x0200
    # 0x0400 = N/A
    Radio_communication_error = 0x0800
    Encoder_jammed = 0x1000
    Low_battery = 0x2000
    Critical_low_battery = 0x4000
    # 0x8000 = Reserved


class DanfossAdaptationRunStatusBitmap(types.bitmap8):
    """Danfoss Adaptation run status bitmap."""

    In_progress = 0x0001
    Valve_characteristic_found = 0x0002
    Valve_characteristic_lost = 0x0004


class DanfossAdaptationRunSettingsBitmap(types.bitmap8):
    """Danfoss Adaptation run settings bitmap."""

    Disabled = 0x00  # Undocumented, but seems to work
    Enabled = 0x01


class DanfossSetpointCommandEnum(types.enum8):
    """Set behaviour to change the setpoint."""

    Schedule = 0  # relatively slow
    User_interaction = 1  # aggressive change
    Preheat = 2  # invisible to user


class DanfossPreheatCommandEnum(types.enum8):
    """Set behaviour of preheat command.

    Only one option available, but other values are possible in the future.
    """

    Force = 0


class CustomizedStandardCluster(CustomCluster):
    """Danfoss customized standard clusters by adding custom attributes.

    Danfoss doesn't allow all standard attributes when manufacturer specific is requested.
    Therefore, this subclass separates manufacturer specific and standard attributes for Zigbee commands allowing
    manufacturer specific to be passed for specific attributes, but not for standard attributes.
    """

    @staticmethod
    def combine_results(*result_lists):
        """Combine results from 1 or more result lists from zigbee commands."""
        success_global = []
        failure_global = []
        for result in result_lists:
            if len(result) == 1:
                success_global.extend(result[0])
            elif len(result) == 2:
                success_global.extend(result[0])
                failure_global.extend(result[1])

        if failure_global:
            return [success_global, failure_global]
        else:
            return [success_global]

    async def split_command(
        self,
        records: list[Any],
        func: Callable,
        extract_attrid: Callable[[Any], int],
        *args,
        **kwargs,
    ):
        """Split execution of command in one for manufacturer specific and one for standard attributes."""
        records_specific = [
            e
            for e in records
            if self.attributes[extract_attrid(e)].is_manufacturer_specific
        ]
        records_standard = [
            e
            for e in records
            if not self.attributes[extract_attrid(e)].is_manufacturer_specific
        ]

        result_specific = (
            await func(records_specific, *args, **kwargs) if records_specific else []
        )

        result_standard = (
            await func(records_standard, *args, **kwargs) if records_standard else []
        )

        return self.combine_results(result_specific, result_standard)

    async def _configure_reporting(self, records, *args, **kwargs):
        """Configure reporting ZCL foundation command."""
        return await self.split_command(
            records, super()._configure_reporting, lambda x: x.attrid, *args, **kwargs
        )

    async def _read_attributes(self, attr_ids, *args, **kwargs):
        """Read attributes ZCL foundation command."""
        return await self.split_command(
            attr_ids, super()._read_attributes, lambda x: x, *args, **kwargs
        )


class DanfossThermostatCluster(CustomizedStandardCluster, Thermostat):
    """Danfoss cluster for standard and proprietary danfoss attributes."""

    class ServerCommandDefs(Thermostat.ServerCommandDefs):
        """Server Command Definitions."""
<<<<<<< HEAD
=======

>>>>>>> c6ed94a5
        setpoint_command = ZCLCommandDef(
            id=0x40,
            schema={
                "type": DanfossSetpointCommandEnum,
                "heating_setpoint": types.int16s,
            },
            is_manufacturer_specific=True,
        )

        preheat_command = ZCLCommandDef(
            id=0x42,
            schema={"force": DanfossPreheatCommandEnum, "timestamp": types.uint32_t},
            is_manufacturer_specific=True,
        )

    class AttributeDefs(Thermostat.AttributeDefs):
        """Attribute Definitions."""

        open_window_detection = ZCLAttributeDef(  # etrv_open_window_detection
            id=0x4000,
            type=DanfossOpenWindowDetectionEnum,
            access="rp",
            is_manufacturer_specific=True,
        )
        external_open_window_detected = ZCLAttributeDef(
            id=0x4003, type=types.Bool, access="rw", is_manufacturer_specific=True
        )  # non-configurable reporting
        exercise_day_of_week = ZCLAttributeDef(
            id=0x4010,
            type=DanfossExerciseDayOfTheWeekEnum,
            access="rw",
            is_manufacturer_specific=True,
        )
        exercise_trigger_time = ZCLAttributeDef(
            id=0x4011, type=types.uint16_t, access="rw", is_manufacturer_specific=True
        )
        mounting_mode_active = ZCLAttributeDef(
            id=0x4012, type=types.Bool, access="rp", is_manufacturer_specific=True
        )
        mounting_mode_control = ZCLAttributeDef(
            id=0x4013, type=types.Bool, access="rw", is_manufacturer_specific=True
        )  # non-configurable reporting
        orientation = ZCLAttributeDef(  # etrv_orientation (Horizontal = False and Vertical = True)
            id=0x4014, type=types.Bool, access="rw", is_manufacturer_specific=True
        )  # non-configurable reporting
        external_measured_room_sensor = ZCLAttributeDef(
            id=0x4015, type=types.int16s, access="rw", is_manufacturer_specific=True
        )
        radiator_covered = ZCLAttributeDef(
            id=0x4016, type=types.Bool, access="rw", is_manufacturer_specific=True
        )  # non-configurable reporting
        control_algorithm_scale_factor = (
            ZCLAttributeDef(  # values in [0x01, 0x0A] and disabled by 0x1X
                id=0x4020,
                type=types.uint8_t,
                access="rw",
                is_manufacturer_specific=True,
            )
        )  # non-configurable reporting
        heat_available = ZCLAttributeDef(
            id=0x4030, type=types.Bool, access="rw", is_manufacturer_specific=True
        )  # non-configurable reporting
        heat_required = ZCLAttributeDef(  # heat_supply_request
            id=0x4031, type=types.Bool, access="rp", is_manufacturer_specific=True
        )
        load_balancing_enable = ZCLAttributeDef(
            id=0x4032, type=types.Bool, access="rw", is_manufacturer_specific=True
        )  # non-configurable reporting
        load_room_mean = ZCLAttributeDef(  # load_radiator_room_mean
            id=0x4040, type=types.int16s, access="rw", is_manufacturer_specific=True
        )  # non-configurable reporting (according to the documentation, you cannot read it, but it works anyway)
        load_estimate = ZCLAttributeDef(  # load_estimate_on_this_radiator
            id=0x404A, type=types.int16s, access="rp", is_manufacturer_specific=True
        )
        regulation_setpoint_offset = ZCLAttributeDef(
            id=0x404B, type=types.int8s, access="rw", is_manufacturer_specific=True
        )
        adaptation_run_control = ZCLAttributeDef(
            id=0x404C,
            type=DanfossAdaptationRunControlEnum,
            access="rw",
            is_manufacturer_specific=True,
        )  # non-configurable reporting
        adaptation_run_status = ZCLAttributeDef(
            id=0x404D,
            type=DanfossAdaptationRunStatusBitmap,
            access="rp",
            is_manufacturer_specific=True,
        )
        adaptation_run_settings = ZCLAttributeDef(
            id=0x404E,
            type=DanfossAdaptationRunSettingsBitmap,
            access="rw",
            is_manufacturer_specific=True,
        )
        preheat_status = ZCLAttributeDef(
            id=0x404F, type=types.Bool, access="rp", is_manufacturer_specific=True
        )
        preheat_time = ZCLAttributeDef(
            id=0x4050, type=types.uint32_t, access="rp", is_manufacturer_specific=True
        )
        window_open_feature = ZCLAttributeDef(  # window_open_feature_on_off
            id=0x4051, type=types.Bool, access="rw", is_manufacturer_specific=True
        )  # non-configurable reporting
<<<<<<< HEAD
        occupied_heating_setpoint_schedule = ZCLAttributeDef(
            id=0x4052, type=types.int16s, access="rwp", is_manufacturer_specific=False
        )

    SETPOINT_SCHEDULE = AttributeDefs.occupied_heating_setpoint_schedule
=======
>>>>>>> c6ed94a5

    async def write_attributes(self, attributes, manufacturer=None):
        """There are 2 types of setpoint changes: Fast and Slow.

        Fast is used for immediate changes; this is done using a command (setpoint_command).
        Slow is used for scheduled changes; this is done using an attribute (occupied_heating_setpoint).
        In case of a change on occupied_heating_setpoint, a setpoint_command is used.
<<<<<<< HEAD

        Thermostatic radiator valves from Danfoss cannot be turned off to prevent damage during frost.
        This is emulated by setting setpoint to the minimum setpoint.
        """

        fast_setpoint_change = None

        if occupied_heating_setpoint.name in attributes:
            # Store setpoint for use in command
            fast_setpoint_change = attributes[occupied_heating_setpoint.name]

        if attributes.get(system_mode.name) == system_mode.type.Off:
            # Just turn setpoint down to minimum temperature using fast_setpoint_change
            fast_setpoint_change = self._attr_cache[min_heat_setpoint_limit.id]
            attributes[occupied_heating_setpoint.name] = fast_setpoint_change
            attributes[system_mode.name] = system_mode.type.Heat

        if self.SETPOINT_SCHEDULE.name in attributes:
            # handle setpoint schedule
            attributes[OCCUPIED_HEATING_SETPOINT.name] = attributes.pop(
                self.SETPOINT_SCHEDULE.name
            )
=======

        Thermostatic radiator valves from Danfoss cannot be turned off to prevent damage during frost.
        This is emulated by setting setpoint to the minimum setpoint.
        """

        fast_setpoint_change = None

        if occupied_heating_setpoint.name in attributes:
            # Store setpoint for use in command
            fast_setpoint_change = attributes[occupied_heating_setpoint.name]

        if attributes.get(system_mode.name) == system_mode.type.Off:
            # Just turn setpoint down to minimum temperature using fast_setpoint_change
            fast_setpoint_change = self._attr_cache[min_heat_setpoint_limit.id]
            attributes[occupied_heating_setpoint.name] = fast_setpoint_change
            attributes[system_mode.name] = system_mode.type.Heat
>>>>>>> c6ed94a5

        # Attributes cannot be empty, because write_res cannot be empty, but it can contain unrequested items
        write_res = await super().write_attributes(
            attributes, manufacturer=manufacturer
        )

        if fast_setpoint_change is not None:
            # On Danfoss a fast setpoint change is done through a command
            await self.setpoint_command(
                DanfossSetpointCommandEnum.User_interaction,
                fast_setpoint_change,
                manufacturer=manufacturer,
            )

        # TODO: also return setpoint_schedule when returned by OCCUPIED_HEATING_SETPOINT is write_res

        return write_res

    async def bind(self):
        """According to the documentation of Zigbee2MQTT there is a bug in the Danfoss firmware with the time.

        It doesn't request it, so it has to be fed the correct time.
        """
        await self.endpoint.time.write_time()
<<<<<<< HEAD
        return await super().bind()

    async def read_attributes_raw(self, attributes, manufacturer=None):
        """Handle setpoint schedule attribute."""
        try:
            attributes.remove(self.SETPOINT_SCHEDULE.id)
            attributes.append(OCCUPIED_HEATING_SETPOINT.id)
        except ValueError:  # if it doesn't exist: don't do anything
            pass

        results = await super().read_attributes_raw(
            attributes, manufacturer=manufacturer
        )

        occupied_heating_setpoint_list = [
            a for a in results[0] if a.attrid == OCCUPIED_HEATING_SETPOINT.id
        ]
        if occupied_heating_setpoint_list:
            occupied_heating_setpoint_record = copy(occupied_heating_setpoint_list[0])
            occupied_heating_setpoint_record.attrid = self.SETPOINT_SCHEDULE.id
            results[0].append(occupied_heating_setpoint_record)

        return results
=======

        return await super().bind()
>>>>>>> c6ed94a5


class DanfossUserInterfaceCluster(CustomizedStandardCluster, UserInterface):
    """Danfoss cluster for standard and proprietary danfoss attributes."""

    class AttributeDefs(UserInterface.AttributeDefs):
        """Attribute Definitions."""

        viewing_direction = ZCLAttributeDef(
            id=0x4000,
            type=DanfossViewingDirectionEnum,
            access="rw",
            is_manufacturer_specific=True,
        )  # non-configurable reporting


class DanfossDiagnosticCluster(CustomizedStandardCluster, Diagnostic):
    """Danfoss cluster for standard and proprietary danfoss attributes."""

    class AttributeDefs(Diagnostic.AttributeDefs):
        """Attribute Definitions."""

        sw_error_code = ZCLAttributeDef(
            id=0x4000,
            type=DanfossSoftwareErrorCodeBitmap,
            access="rpw",
            is_manufacturer_specific=True,
        )
        wake_time_avg = ZCLAttributeDef(
            id=0x4001, type=types.uint32_t, access="r", is_manufacturer_specific=True
        )
        wake_time_max_duration = ZCLAttributeDef(
            id=0x4002, type=types.uint32_t, access="r", is_manufacturer_specific=True
        )
        wake_time_min_duration = ZCLAttributeDef(
            id=0x4003, type=types.uint32_t, access="r", is_manufacturer_specific=True
        )
        sleep_postponed_count_avg = ZCLAttributeDef(
            id=0x4004, type=types.uint32_t, access="r", is_manufacturer_specific=True
        )
        sleep_postponed_count_max = ZCLAttributeDef(
            id=0x4005, type=types.uint32_t, access="r", is_manufacturer_specific=True
        )
        sleep_postponed_count_min = ZCLAttributeDef(
            id=0x4006, type=types.uint32_t, access="r", is_manufacturer_specific=True
        )
        motor_step_counter = ZCLAttributeDef(
            id=0x4010, type=types.uint32_t, access="rp", is_manufacturer_specific=True
        )

        data_logger = ZCLAttributeDef(
            id=0x4020,
            type=types.LimitedLVBytes(50),
            access="rpw",
            is_manufacturer_specific=True,
        )
        control_diagnostics = ZCLAttributeDef(
            id=0x4021,
            type=types.LimitedLVBytes(30),
            access="rp",
            is_manufacturer_specific=True,
        )
        control_diagnostics_frequency = ZCLAttributeDef(
            id=0x4022, type=types.uint16_t, access="rw", is_manufacturer_specific=True
        )  # non-configurable reporting


class DanfossTimeCluster(CustomizedStandardCluster, Time):
    """Danfoss cluster for fixing the time."""

    async def write_time(self):
        """Write time info to Time Cluster.

        It supports adjusting for daylight saving time, but this is not trivial to retrieve with the modules:
            zoneinfo, datetime or time
        """
        epoch = datetime(2000, 1, 1, 0, 0, 0, 0, tzinfo=UTC)
        current_time = (datetime.now(UTC) - epoch).total_seconds()

        await self.write_attributes(
            {
                "time": current_time,
                "time_status": 0b00000010,  # only bit 1 can be set
                "time_zone": time.timezone
            }
        )

    async def bind(self):
        """According to the documentation of Zigbee2MQTT there is a bug in the Danfoss firmware with the time.

        It doesn't request it, so it has to be fed the correct time.
        """
        result = await super().bind()
        await self.write_time()
        return result


class DanfossThermostat(CustomDevice):
    """DanfossThermostat custom device."""

    quirk_id = DANFOSS_ALLY_THERMOSTAT

    manufacturer_code = 0x1246

    signature = {
        # <SimpleDescriptor endpoint=1 profile=260 device_type=769
        # device_version=0 input_clusters=[0, 1, 3, 10, 32, 513, 516, 1026, 2821]
        # output_clusters=[0, 25]>
        MODELS_INFO: [
            (DANFOSS, "eTRV0100"),
            (DANFOSS, "eTRV0101"),
            (DANFOSS, "eTRV0103"),
            (POPP, "eT093WRO"),
            (POPP, "eT093WRG"),
            (HIVE, "TRV001"),
            (HIVE, "TRV003"),
        ],
        ENDPOINTS: {
            1: {
                PROFILE_ID: zha.PROFILE_ID,
                DEVICE_TYPE: zha.DeviceType.THERMOSTAT,
                INPUT_CLUSTERS: [
                    Basic.cluster_id,
                    PowerConfiguration.cluster_id,
                    Identify.cluster_id,
                    Time.cluster_id,
                    PollControl.cluster_id,
                    Thermostat.cluster_id,
                    UserInterface.cluster_id,
                    Diagnostic.cluster_id,
                ],
                OUTPUT_CLUSTERS: [Basic.cluster_id, Ota.cluster_id],
            }
        },
    }

    replacement = {
        ENDPOINTS: {
            1: {
                INPUT_CLUSTERS: [
                    Basic.cluster_id,
                    PowerConfiguration.cluster_id,
                    Identify.cluster_id,
                    PollControl.cluster_id,
                    DanfossTimeCluster,
                    DanfossThermostatCluster,
                    DanfossUserInterfaceCluster,
                    DanfossDiagnosticCluster,
                ],
                OUTPUT_CLUSTERS: [Basic.cluster_id, Ota.cluster_id],
            }
        }
    }<|MERGE_RESOLUTION|>--- conflicted
+++ resolved
@@ -230,10 +230,7 @@
 
     class ServerCommandDefs(Thermostat.ServerCommandDefs):
         """Server Command Definitions."""
-<<<<<<< HEAD
-=======
-
->>>>>>> c6ed94a5
+
         setpoint_command = ZCLCommandDef(
             id=0x40,
             schema={
@@ -338,14 +335,12 @@
         window_open_feature = ZCLAttributeDef(  # window_open_feature_on_off
             id=0x4051, type=types.Bool, access="rw", is_manufacturer_specific=True
         )  # non-configurable reporting
-<<<<<<< HEAD
         occupied_heating_setpoint_schedule = ZCLAttributeDef(
             id=0x4052, type=types.int16s, access="rwp", is_manufacturer_specific=False
         )
 
     SETPOINT_SCHEDULE = AttributeDefs.occupied_heating_setpoint_schedule
-=======
->>>>>>> c6ed94a5
+
 
     async def write_attributes(self, attributes, manufacturer=None):
         """There are 2 types of setpoint changes: Fast and Slow.
@@ -353,8 +348,6 @@
         Fast is used for immediate changes; this is done using a command (setpoint_command).
         Slow is used for scheduled changes; this is done using an attribute (occupied_heating_setpoint).
         In case of a change on occupied_heating_setpoint, a setpoint_command is used.
-<<<<<<< HEAD
-
         Thermostatic radiator valves from Danfoss cannot be turned off to prevent damage during frost.
         This is emulated by setting setpoint to the minimum setpoint.
         """
@@ -376,24 +369,6 @@
             attributes[OCCUPIED_HEATING_SETPOINT.name] = attributes.pop(
                 self.SETPOINT_SCHEDULE.name
             )
-=======
-
-        Thermostatic radiator valves from Danfoss cannot be turned off to prevent damage during frost.
-        This is emulated by setting setpoint to the minimum setpoint.
-        """
-
-        fast_setpoint_change = None
-
-        if occupied_heating_setpoint.name in attributes:
-            # Store setpoint for use in command
-            fast_setpoint_change = attributes[occupied_heating_setpoint.name]
-
-        if attributes.get(system_mode.name) == system_mode.type.Off:
-            # Just turn setpoint down to minimum temperature using fast_setpoint_change
-            fast_setpoint_change = self._attr_cache[min_heat_setpoint_limit.id]
-            attributes[occupied_heating_setpoint.name] = fast_setpoint_change
-            attributes[system_mode.name] = system_mode.type.Heat
->>>>>>> c6ed94a5
 
         # Attributes cannot be empty, because write_res cannot be empty, but it can contain unrequested items
         write_res = await super().write_attributes(
@@ -418,7 +393,6 @@
         It doesn't request it, so it has to be fed the correct time.
         """
         await self.endpoint.time.write_time()
-<<<<<<< HEAD
         return await super().bind()
 
     async def read_attributes_raw(self, attributes, manufacturer=None):
@@ -442,10 +416,6 @@
             results[0].append(occupied_heating_setpoint_record)
 
         return results
-=======
-
-        return await super().bind()
->>>>>>> c6ed94a5
 
 
 class DanfossUserInterfaceCluster(CustomizedStandardCluster, UserInterface):
