"""Types used to serialize and deserialize XBee commands."""


class Bytes(bytes):
    """Bytes serializable class."""

    def serialize(self):
        """Serialize Bytes."""
        return self

    @classmethod
    def deserialize(cls, data):
        """Deserialize Bytes."""
        return cls(data), b""


class ATCommand(Bytes):
    """AT command serializable class."""

    @classmethod
    def deserialize(cls, data):
        """Deserialize ATCommand."""
        return cls(data[:2]), data[2:]


<<<<<<< HEAD
class int_t(int):
    """Signed int type."""

    _signed = True

    def serialize(self):
        """Serialize int_t."""
        return self.to_bytes(self._size, "big", signed=self._signed)

    @classmethod
    def deserialize(cls, data):
        """Deserialize int_t."""
        # Work around https://bugs.python.org/issue23640
        r = cls(int.from_bytes(data[: cls._size], "big", signed=cls._signed))
        data = data[cls._size :]
        return r, data


class uint_t(int_t):
    """Unsigned int type."""

    _signed = False


class uint8_t(uint_t):
    """Unsigned int 8 bit type."""

    _size = 1


class int16_t(int_t):
    """Signed int 16 bit type."""

    _size = 2


class uint16_t(uint_t):
    """Unsigned int 16 bit type."""

    _size = 2


class uint32_t(uint_t):
    """Unsigned int 32 bit type."""

    _size = 4


class uint64_t(uint_t):
    """Unsigned int 64 bit type."""

    _size = 8


class Bool(uint8_t, enum.Enum):
    """Boolean type with values true and false."""

    false = 0x00  # An alias for zero, used for clarity.
    true = 0x01  # An alias for one, used for clarity.


class EUI64(zigpy.types.EUI64):
    """EUI64 serializable class."""

    @classmethod
    def deserialize(cls, data):
        """Deserialize EUI64."""
        r, data = super().deserialize(data)
        return cls(r[::-1]), data

    def serialize(self):
        """Serialize EUI64."""
        assert self._length == len(self)
        return super().serialize()[::-1]


class FrameId(uint8_t):
    """Frame ID type."""


class NWK(int):
    """Network address serializable class."""

    _signed = False
    _size = 2

    def serialize(self):
        """Serialize NWK."""
        return self.to_bytes(self._size, "big", signed=self._signed)

    @classmethod
    def deserialize(cls, data):
        """Deserialize NWK."""
        r = cls(int.from_bytes(data[: cls._size], "big", signed=cls._signed))
        data = data[cls._size :]
        return r, data


=======
>>>>>>> 98b2c61e
class BinaryString(str):
    """Class to parse and serialize binary data as string."""

    def serialize(self):
        """Serialize string into bytes."""
        return bytes(self, encoding="latin1")

    @classmethod
    def deserialize(cls, data):
        """Interpret data as string."""
        data = str(data, encoding="latin1")
        return (cls(data), b"")


class IOSample(dict):
    """Parse an XBee IO sample report."""

    serialize = None

    @classmethod
    def deserialize(cls, data):
        """Deserialize an xbee IO sample report.

        xbee digital sample format
        Sample set count byte 0
        Digital mask byte 1, 2
        Analog mask byte 3
        Digital samples byte 4, 5 (if any sample exists)
        Analog Sample, 2 bytes per
        """
        sample_sets = int.from_bytes(data[0:1], byteorder="big")
        if sample_sets != 1:
            raise ValueError("Number of sets is not 1")
        digital_mask = data[1:3]
        analog_mask = data[3:4]
        digital_sample = data[4:6]
        num_bits = 15
        digital_pins = [
            (int.from_bytes(digital_mask, byteorder="big") >> bit) & 1
            for bit in range(num_bits - 1, -1, -1)
        ]
        digital_pins = list(reversed(digital_pins))
        analog_pins = [
            (int.from_bytes(analog_mask, byteorder="big") >> bit) & 1
            for bit in range(8 - 1, -1, -1)
        ]
        analog_pins = list(reversed(analog_pins))
        if 1 in digital_pins:
            digital_samples = [
                (int.from_bytes(digital_sample, byteorder="big") >> bit) & 1
                for bit in range(num_bits - 1, -1, -1)
            ]
            digital_samples = list(reversed(digital_samples))
            sample_index = 6
        else:
            # skip digital samples block
            digital_samples = digital_pins
            sample_index = 4
        analog_samples = []
        for apin in analog_pins:
            if apin == 1:
                analog_samples.append(
                    int.from_bytes(
                        data[sample_index : sample_index + 2], byteorder="big"
                    )
                )
                sample_index += 2
            else:
                analog_samples.append(None)
        for dpin in range(len(digital_pins)):
            if digital_pins[dpin] == 0:
                digital_samples[dpin] = None

        return (
            {
                "digital_samples": digital_samples,
                "analog_samples": analog_samples,
            },
            data[sample_index:],
        )<|MERGE_RESOLUTION|>--- conflicted
+++ resolved
@@ -23,107 +23,6 @@
         return cls(data[:2]), data[2:]
 
 
-<<<<<<< HEAD
-class int_t(int):
-    """Signed int type."""
-
-    _signed = True
-
-    def serialize(self):
-        """Serialize int_t."""
-        return self.to_bytes(self._size, "big", signed=self._signed)
-
-    @classmethod
-    def deserialize(cls, data):
-        """Deserialize int_t."""
-        # Work around https://bugs.python.org/issue23640
-        r = cls(int.from_bytes(data[: cls._size], "big", signed=cls._signed))
-        data = data[cls._size :]
-        return r, data
-
-
-class uint_t(int_t):
-    """Unsigned int type."""
-
-    _signed = False
-
-
-class uint8_t(uint_t):
-    """Unsigned int 8 bit type."""
-
-    _size = 1
-
-
-class int16_t(int_t):
-    """Signed int 16 bit type."""
-
-    _size = 2
-
-
-class uint16_t(uint_t):
-    """Unsigned int 16 bit type."""
-
-    _size = 2
-
-
-class uint32_t(uint_t):
-    """Unsigned int 32 bit type."""
-
-    _size = 4
-
-
-class uint64_t(uint_t):
-    """Unsigned int 64 bit type."""
-
-    _size = 8
-
-
-class Bool(uint8_t, enum.Enum):
-    """Boolean type with values true and false."""
-
-    false = 0x00  # An alias for zero, used for clarity.
-    true = 0x01  # An alias for one, used for clarity.
-
-
-class EUI64(zigpy.types.EUI64):
-    """EUI64 serializable class."""
-
-    @classmethod
-    def deserialize(cls, data):
-        """Deserialize EUI64."""
-        r, data = super().deserialize(data)
-        return cls(r[::-1]), data
-
-    def serialize(self):
-        """Serialize EUI64."""
-        assert self._length == len(self)
-        return super().serialize()[::-1]
-
-
-class FrameId(uint8_t):
-    """Frame ID type."""
-
-
-class NWK(int):
-    """Network address serializable class."""
-
-    _signed = False
-    _size = 2
-
-    def serialize(self):
-        """Serialize NWK."""
-        return self.to_bytes(self._size, "big", signed=self._signed)
-
-    @classmethod
-    def deserialize(cls, data):
-        """Deserialize NWK."""
-        r = cls(int.from_bytes(data[: cls._size], "big", signed=cls._signed))
-        data = data[cls._size :]
-        return r, data
-
-
-=======
->>>>>>> 98b2c61e
 class BinaryString(str):
     """Class to parse and serialize binary data as string."""
 
